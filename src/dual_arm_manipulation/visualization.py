
from pydrake.all import (
    Diagram,
    Context,
    MeshcatVisualizer,
    MultibodyPlant,
    RigidTransform,
    Simulator,
    HPolyhedron,
    VPolytope,
    MathematicalProgram,
    Solve
)


from manipulation.meshcat_utils import AddMeshcatTriad
from typing import NamedTuple
import numpy as np
import time
import matplotlib.pyplot as plt
import logging
from tqdm import tqdm
from scipy.spatial import ConvexHull, Delaunay
import matplotlib.patches as patches
from shapely.geometry import Point, Polygon
import math

from dual_arm_manipulation import ROOT_DIR
from dual_arm_manipulation.environment import dual_arm_environment
from dual_arm_manipulation.contact_mode import ContactMode
from dual_arm_manipulation.trajectory_primitives import TrajectoryPrimitives, TrajectoryPrimitive
from dual_arm_manipulation.sampler import PrimitiveSampler
from dual_arm_manipulation.set_creation import SetGen, Node
from dual_arm_manipulation.utils import interpolate_6dof_poses, get_free_faces, pose_vec_to_transform_position_first, rotation_matrix_from_vectors, split_timeseries_by_label

def visualise_trajectory_poses(visualizer: MeshcatVisualizer, poses: list[RigidTransform]):
    """
    Visualize the trajectory poses of a trajectory primitive.

    Parameters:
        visualizer (MeshcatVisualizer): The meshcat visualizer.
        tp_traj (TrajectoryPrimitive): The trajectory primitive.
    """
    for i, pose in enumerate(poses):
        AddMeshcatTriad(
            visualizer, "box_traj/" + "frame_{}".format(i), length=0.1, radius=0.006, X_PT=pose
        )


def visualize_sample_trajectories(plant: MultibodyPlant, plant_context: Context, root_diagram: Diagram, root_context: Context, contact_mode: ContactMode, sampler: PrimitiveSampler, simulator: Simulator, visualizer: MeshcatVisualizer):
    
    for trajectory_sample in sampler.trajectory_primitives[contact_mode.name]:

        solution = sampler.ik_solutions[contact_mode.name][trajectory_sample.primitive_name]

        visualise_trajectory_poses(visualizer, trajectory_sample.trajectory)
            
        for i, (tp_pose, q) in enumerate(zip(trajectory_sample, solution)):
            if q is None:
                print(f"Skipping {i}, no solution here.")
                continue
            
            plant.SetPositions(plant_context, q)
            root_diagram.ForcedPublish(root_context)

            time.sleep(0.01)


def visualize_result(plant: MultibodyPlant, plant_context: Context, root_diagram: Diagram, root_context: Context, contact_modes: list[ContactMode], trajectory: list[RigidTransform], contact_mode_per_sample: list[str], visualizer: MeshcatVisualizer):

    assert len(trajectory) == len(contact_mode_per_sample), "Trajectory and contact mode per sample must have the same length."

    traj_fragments_contact_modes = zip(trajectory, contact_mode_per_sample)

    sampler = PrimitiveSampler(plant, plant_context, trajectory[0], trajectory[1], contact_modes, simulate=False, config_path=ROOT_DIR / "config" / "config.yaml")

    fragments, labels = split_timeseries_by_label(contact_mode_per_sample, trajectory)

    for fragment, label in zip(fragments, labels):
        solution = sampler.ik_trajectory(fragment, ContactMode(label))

        visualise_trajectory_poses(visualizer, fragment)
            
        for i, (tp_pose, q) in enumerate(zip(fragment, solution)):
            if q is None:
                print(f"Skipping {i}, no solution here.")
                continue
            
            plant.SetPositions(plant_context, q)
            root_diagram.ForcedPublish(root_context)

<<<<<<< HEAD
            time.sleep(0.5)
=======
            time.sleep(0.25)
>>>>>>> 40f6a6de


def visualize_generated_sets(plant: MultibodyPlant, plant_context: Context, root_diagram: Diagram, root_context: Context, set_gen: SetGen, visualizer: MeshcatVisualizer):
    
    for node in set_gen.nodes:
        
        poses = [pose_vec_to_transform_position_first(pose) for pose in node.points]

        visualise_trajectory_poses(visualizer, poses)

        # q = sample_ik
                
        # plant.SetPositions(plant_context, q)
        # root_diagram.ForcedPublish(root_context)

        time.sleep(1.0)


def animate_sets(
    root_diagram: Diagram,
    root_context: Context,
    plant: MultibodyPlant,
    set_gen: HPolyhedron,
    meshcat: MeshcatVisualizer
):
    """
    A simple hit-and-run-style idea for visualizing the convex regions:
    1. Start at the center. Pick a random direction and run to the boundary.
    2. Pick a new random direction; project it onto the current boundary, and run along it. Repeat
    """

    for node in set_gen.nodes:

        plant_context = plant.GetMyContextFromRoot(root_context)
        convex_hull = node.set
        region = HPolyhedron(VPolytope(np.hstack((convex_hull.points[convex_hull.vertices][:,3:], convex_hull.points[convex_hull.vertices][:,:3])).T))
        q = region.ChebyshevCenter()
        plant.SetPositions(plant_context, plant.GetModelInstanceByName("movable_cuboid"),  q)
        root_diagram.ForcedPublish(root_context)

        print("Press the 'Next Region' button in Meshcat to continue.")
        meshcat.AddButton("Next Region", "Escape")

        rng = np.random.default_rng()
        nq = 7
        prog = MathematicalProgram()
        qvar = prog.NewContinuousVariables(nq, "q")
        prog.AddLinearConstraint(region.A(), 0 * region.b() - np.inf, region.b(), qvar)
        cost = prog.AddLinearCost(np.ones((nq, 1)), qvar)

        while meshcat.GetButtonClicks("Next Region") < 1:
            direction = rng.standard_normal(nq)
            cost.evaluator().UpdateCoefficients(direction)

            result = Solve(prog)
            assert result.is_success()

            q_next = result.GetSolution(qvar)

            for t in np.append(np.arange(0, 1, 0.05), 1):
                qs = t * q_next + (1 - t) * q
                plant.SetPositions(plant_context, plant.GetModelInstanceByName("movable_cuboid"),  qs)
                root_diagram.ForcedPublish(root_context)
                time.sleep(0.05)

            q = q_next


def project_to_2D(vecs: np.ndarray) -> np.ndarray:
    """
    Project the trajectory to the 2D case using vectorized operations.
    """
    quaternions = vecs[:, 3:]
    
    cos_yaw, sin_yaw = quaternion_to_cos_sin_yaw(
        quaternions[:, 0], quaternions[:, 1], quaternions[:, 2], quaternions[:, 3]
    )
    

    trajectory_2d = np.column_stack((vecs[:, 0], vecs[:, 1], cos_yaw, sin_yaw))
    
    return trajectory_2d


def visualize_4D_sets(sampler: PrimitiveSampler, sets: dict[SetGen]):
    """
    Visualize the 4D sets of poses and orientations for each contact mode.
    Creates a plot for each contact mode, showing the 2D convex hull of positions as well as arrows indicating the extent of orientations
    
    TODO: extend to take data from SetGen and visualize multiple sets for each contact mode at once.
    """
    contact_modes = list(sampler.config['contact_modes'].keys())
    num_modes = len(contact_modes)

    # Determine grid size for subplots
    ncols = int(np.ceil(np.sqrt(num_modes)))
    nrows = int(np.ceil(num_modes / ncols))

    # Create a figure and a grid of subplots
    fig, axes = plt.subplots(nrows, ncols, figsize=(ncols*10, nrows*10))
    axes = axes.flatten()

    for idx, contact_mode in enumerate(contact_modes):

        ax = axes[idx]

        contact_mode_sets = sets[contact_mode]
        poses_2d = []
        poses_2d_negative = []
        for trajectory_sample in sampler.trajectory_primitives[contact_mode]:
            trajectory_2d = [i for (i, j) in zip(trajectory_sample.project_to_2D(), sampler.ik_solutions[contact_mode][trajectory_sample.primitive_name]) if j is not None]
            poses_2d.extend(trajectory_2d)
            trajectory_2d_negative = [i for (i, j) in zip(trajectory_sample.project_to_2D(), sampler.ik_solutions[contact_mode][trajectory_sample.primitive_name]) if j is None]
            poses_2d_negative.extend(trajectory_2d_negative)

        if not poses_2d:
            print(f"No data for contact mode {contact_mode}")
            continue

        poses_2d = np.array(poses_2d)
        positions = poses_2d[:, :2]
        orientations = poses_2d[:, 2:]

        # samples
        for pose in poses_2d[::2]:
            x, y, q1, q2 = pose
            ax.plot(x, y, 'go', markersize=2, alpha=0.3)
            ax.arrow(x, y, q1*0.05, q2*0.05, head_width=0.01, head_length=0.01, length_includes_head=True, overhang=0.005, fc='g', ec='g', alpha=0.3)

        for pose in poses_2d_negative[::2]:
            x, y, q1, q2 = pose
            ax.plot(x, y, 'ro', markersize=2, alpha=0.3)
            ax.arrow(x, y, q1*0.05, q2*0.05, head_width=0.01, head_length=0.01, length_includes_head=True, overhang=0.005, fc='r', ec='r', alpha=0.3)

        colors_sets = plt.colormaps['rainbow'](np.linspace(0, 1, len(contact_mode_sets.nodes)))
        for node in contact_mode_sets.nodes:

            poses_2d_node = project_to_2D(node.points)
            positions_node = poses_2d_node[:, :2]
            
            # Compute the convex hull of positions (x, y)
            hull2d = ConvexHull(positions_node)
            hull_points = positions_node[hull2d.vertices]
            hull_polygon = Polygon(hull_points)

            # grid
            x_min, y_min = hull_points.min(axis=0)
            x_max, y_max = hull_points.max(axis=0)
            grid_x, grid_y = np.meshgrid(
                np.linspace(x_min, x_max, 12),
                np.linspace(y_min, y_max, 12)
            )
            grid_points = np.c_[grid_x.ravel(), grid_y.ravel()]

            # grid points inside convex hull
            hull_delaunay = Delaunay(hull_points)
            inside = hull_delaunay.find_simplex(grid_points) >= 0
            grid_points_inside = grid_points[inside]

            # convex hull of positions
            hull_points = np.vstack([hull_points, hull_points[0]])
            ax.plot(hull_points[:, 0], hull_points[:, 1], 'r--', lw=2)
            ax.fill(hull_points[:, 0], hull_points[:, 1], 'lightgrey', alpha=0.5)
            # ax.plot(positions_node[:, 0], positions_node[:, 1], 'o', markersize=2)

            # convex hull inequalities in 4D
            hull4d = ConvexHull(poses_2d_node)
            A = hull4d.equations[:, :4]
            b = -hull4d.equations[:, 4]
            

            # For each grid point, compute extent of orientations
            for point in tqdm(grid_points_inside, desc=f'Processing {contact_mode}'):
                x, y = point

                # inequalities for q1 and q2
                # fixed x and y -> inequalities become linear in q1 and q2
                A_q = A[:, 2:]
                c = b - A[:, 0] * x - A[:, 1] * y 

                theta_samples = np.linspace(-np.pi, np.pi, 36)
                feasible_orientations = []

                for theta in theta_samples:
                    q1 = np.cos(theta)
                    q2 = np.sin(theta)

                    # check convex hull inequalities for point
                    lhs = np.dot(A_q, np.array([q1, q2]))
                    if np.all(lhs <= c + 1e-3):
                        feasible_orientations.append((q1, q2))

                print(f"N Feasible orientations: {len(feasible_orientations)}")

                for feasible_orientation in feasible_orientations:

                    [ax.arrow(x, y, feasible_orientation[0]*0.05, feasible_orientation[1]*0.05, head_width=0.01, head_length=0.01, length_includes_head=True, overhang=0.005, fc='b', ec='b')]

                    # min_theta = min(feasible_orientations)
                    # max_theta = max(feasible_orientations)
                    # mean_theta = (min_theta + max_theta) / 2
                    # angle_extent = (max_theta - min_theta) * 180 / np.pi

                    # Plot the cone
                    # cone = patches.Wedge(
                    #     (x, y), 0.05,
                    #     min_theta * 180 / np.pi,
                    #     max_theta * 180 / np.pi,
                    #     width=0.05,
                    #     color='blue', alpha=0.3
                    # )
                    # ax.add_patch(cone)

                    # # Optionally, plot an arrow indicating the mean orientation
                    # dx = 0.1 * np.cos(mean_theta)
                    # dy = 0.1 * np.sin(mean_theta)
                    # ax.arrow(x, y, dx, dy, head_width=0.02, head_length=0.03, fc='k', ec='k')

        

        ax.set_xlabel('X Position')
        ax.set_ylabel('Y Position')
        ax.set_title(f'Contact Mode: {contact_mode}')
        ax.axis('equal')

    for idx in range(num_modes, nrows * ncols):
        fig.delaxes(axes[idx])

    plt.tight_layout()
    plt.savefig(ROOT_DIR / "output" / 'all_contact_modes.png')
    plt.show()
    print("Finished visualizing all contact modes.")


def quaternion_to_cos_sin_yaw(qw, qx, qy, qz):
    """
    Computes cos(yaw) and sin(yaw) directly from quaternion components.

    Parameters:
        qw, qx, qy, qz (float): Components of the quaternion.

    Returns:
        cos_yaw, sin_yaw (float): The cosine and sine of the yaw angle.
    """
    # Compute cos(yaw)
    cos_yaw = 1 - 2 * (qy**2 + qz**2)
    
    # Compute sin(yaw)
    sin_yaw = 2 * (qw * qz + qx * qy)

    # normalize
    cos_yaw, sin_yaw = [cos_yaw, sin_yaw] / np.linalg.norm([cos_yaw, sin_yaw])
    
    return cos_yaw, sin_yaw

def visualize_6d_points(data):
    """
    Visualize 6D points with positions and orientations.

    Parameters:
    - data: numpy array of shape (N, 7), where each row is (x, y, z, qw, qx, qy, qz)
    """
    fig = plt.figure()
    ax = fig.add_subplot(111, projection='3d')

    # Extract positions and quaternions
    positions = data[:, 0:3]
    quaternions = data[:, 3:7]  # Assuming order is (qw, qx, qy, qz)

    for pos, quat in zip(positions, quaternions):
        # Convert quaternion to rotation object
        # Note: scipy expects quaternions in (qx, qy, qz, qw) order
        r = R.from_quat([quat[1], quat[2], quat[3], quat[0]])

        # Rotate a unit vector along the x-axis
        vec = r.apply([1, 0, 0])

        # Plot the point
        ax.scatter(pos[0], pos[1], pos[2], color='blue', s=50)

        # Plot the orientation arrow
        ax.quiver(
            pos[0], pos[1], pos[2],    # Starting point of the arrow
            vec[0], vec[1], vec[2],    # Direction components
            length=0.1, normalize=True, color='red'
        )

    # Set labels and show the plot
    ax.set_xlabel('X')
    ax.set_ylabel('Y')
    ax.set_zlabel('Z')
    plt.show()

def visualize_convex_hulls(hulls):
    """
    Visualizes a list of convex hulls of 7D poses as 3D polytopes
    using x, y, and yaw components.

    Parameters:
        hulls (list of scipy.spatial.ConvexHull): List of convex hulls in 7D pose space.
    """
    fig = plt.figure()
    ax = fig.add_subplot(111, projection='3d')

    # generate colors:
    colors = plt.cm.viridis(np.linspace(0, 1, len(hulls)))

    for idx, hull in enumerate(hulls):
        points_7d = hull.points  # Shape: (N, 7)

        # x, y, cos(yaw), sin(yaw)
        projected_points = []
        for point in points_7d:
            x, y, z, qw, qx, qy, qz = point
            cos_yaw, sin_yaw = quaternion_to_cos_sin_yaw(qw, qx, qy, qz)
            projected_points.append([x, y, cos_yaw, sin_yaw])

        projected_points = np.array(projected_points)  # Shape: (N, 4)

        # convex hull in 4D space (x, y, cos(yaw), sin(yaw))
        hull_4d = ConvexHull(projected_points)

        # x, y, yaw
        vertices = projected_points[hull_4d.vertices]
        x_vals = vertices[:, 0]
        y_vals = vertices[:, 1]
        cos_yaws = vertices[:, 2]
        sin_yaws = vertices[:, 3]
        yaws = np.arctan2(sin_yaws, cos_yaws)

        # faces
        faces = hull_4d.simplices
        for simplex in faces:
            # vertices
            simplex_vertices = projected_points[simplex]
            x_face = simplex_vertices[:, 0]
            y_face = simplex_vertices[:, 1]
            cos_yaw_face = simplex_vertices[:, 2]
            sin_yaw_face = simplex_vertices[:, 3]
            yaw_face = np.arctan2(sin_yaw_face, cos_yaw_face)

            # Handle yaw discontinuity
            yaw_face = np.unwrap(yaw_face)

            face_points = np.column_stack((x_face, y_face, yaw_face))

            # Create the polygon and add to the plot
            poly = Poly3DCollection([face_points], alpha=0.4, color = colors[idx])
            poly.set_edgecolor('k')
            ax.add_collection3d(poly)

        # Optionally plot the vertices
        ax.scatter(x_vals, y_vals, yaws, color='r', s=20)

    # Set labels and limits
    ax.set_xlabel('X')
    ax.set_ylabel('Y')
    ax.set_zlabel('Yaw (radians)')

    # Optionally set yaw limits to [-π, π]
    ax.set_zlim(-np.pi, np.pi)

    plt.show()

def visualize_3D(set_gen: SetGen):
    """
    Visualize the convex hulls projected to the tabletop of the generated sets.
    """
    # Example: Randomly generate 7D poses and create hulls

    hulls = []
    for node in set_gen.nodes:
        positions = node.points[:, :3]
        quaternions = node.points[:, 3:]

        # Combine into 7D poses
        poses_7d = np.column_stack((positions, quaternions))

        # Create convex hull in 7D space
        hull = ConvexHull(poses_7d)
        hulls.append(hull)

    visualize_convex_hulls(hulls)<|MERGE_RESOLUTION|>--- conflicted
+++ resolved
@@ -89,11 +89,7 @@
             plant.SetPositions(plant_context, q)
             root_diagram.ForcedPublish(root_context)
 
-<<<<<<< HEAD
-            time.sleep(0.5)
-=======
             time.sleep(0.25)
->>>>>>> 40f6a6de
 
 
 def visualize_generated_sets(plant: MultibodyPlant, plant_context: Context, root_diagram: Diagram, root_context: Context, set_gen: SetGen, visualizer: MeshcatVisualizer):

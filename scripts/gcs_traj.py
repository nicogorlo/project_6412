import pickle
import sys; sys.path.append("/Users/dashora/Courses/project_6412")
from pydrake.common import RandomGenerator
from pydrake.geometry.optimization import HPolyhedron, VPolytope # type: ignore
import numpy as np
<<<<<<< HEAD

from dual_arm_manipulation import ROOT_DIR
from dual_arm_manipulation.planner import GCSPlanner
from dual_arm_manipulation.set_creation import SetGen, Node, in_hull

start_pose = np.array([0.5, 0.0, 0.0, 0.0, 0.0, 0.0, 0.3])
goal_pose = np.array([1.0, 0.0, 0.0, 0.0, 0.0, 0.2, 0.6])

# Load up primitive sets
with open(ROOT_DIR / "output/set_gen_primitives_high_coverage_X_POS.pkl", "rb") as f:
    primitive_sets_xpos = pickle.load(f)
print("Primitive sets loaded!")

xpos_sets = []
xpos_sets_static = []
for node in primitive_sets_xpos.nodes:
    convex_hull = node.set
    
    convex_set = HPolyhedron(
        VPolytope(
            np.hstack((convex_hull.points[convex_hull.vertices][:,3:],
                       convex_hull.points[convex_hull.vertices][:,:3])).T
        )
    )
    if in_hull(np.array([np.hstack((start_pose[4:], start_pose[:4]))]), convex_hull.equations) and xpos_sets_static == []:
        xpos_sets_static.append(convex_set)
    else:
        xpos_sets.append(convex_set)

print("Polytopes created!")
print("Number of sets:", len(xpos_sets))
print("Number of static sets:", len(xpos_sets_static))
# xpos_sets_static = [xpos_sets.pop()]
contact_mode_dynamic = {
    "x_pos": xpos_sets
}
contact_mode_static = {
    "x_pos": xpos_sets_static
}
gcs_planner = GCSPlanner(contact_mode_dynamic, contact_mode_static)
print("GCS Planner created!")
# print("Graph string:", gcs_planner.gcs.GetGraphvizString())


# Now we can plan a trajectory between the two modes
# start_pose = xpos_sets_static[0].UniformSample(RandomGenerator())
# goal_pose = xpos_sets[0].UniformSample(RandomGenerator())
print("Planning from start:", start_pose)
print("To end:", goal_pose)
trajectory = gcs_planner.solve_plan(start_pose, goal_pose)

=======
from src.dual_arm_manipulation.planner import GCSPlanner
import time


# Set parameters
NUM_SETS = 5


# Load up primitive and tabletop sets
with open("set_gen_static.pkl", "rb") as f:
    static_sets = pickle.load(f)
with open("set_gen_primitives_high_coverage_better.pkl", 'rb') as f:
    free_space_sets = pickle.load(f)
assert set(static_sets.keys()) == set(free_space_sets.keys()), "Keys don't match!"
print("Using contact modes:", list(free_space_sets.keys()))

# Engineer the set lists
dynamic_dict = {}
static_dict = {}
for contact_mode_name in free_space_sets.keys():
    dynamic_dict[contact_mode_name] = []
    for node in free_space_sets[contact_mode_name].nodes[-NUM_SETS:]:
        convex_hull = node.set
        convex_set = HPolyhedron(
            VPolytope(
                np.hstack((convex_hull.points[convex_hull.vertices][:,3:],
                           convex_hull.points[convex_hull.vertices][:,:3])).T
            )
        )
        dynamic_dict[contact_mode_name].append(convex_set)
    static_dict[contact_mode_name] = []
    for node in static_sets[contact_mode_name].nodes[-NUM_SETS:]:
        convex_hull = node.set
        convex_set = HPolyhedron(
            VPolytope(
                np.hstack((convex_hull.points[convex_hull.vertices][:,3:],
                           convex_hull.points[convex_hull.vertices][:,:3])).T
            )
        )
        static_dict[contact_mode_name].append(convex_set)


t = time.time()
gcs_planner = GCSPlanner(dynamic_dict, static_dict)
print("GCS Planner created! Time taken:", time.time() - t)


# Now we can plan a trajectory between the two modes
start_pose = static_dict['Y_NEG'][3].UniformSample(RandomGenerator())
end_pose = dynamic_dict['X_POS'][0].UniformSample(RandomGenerator())
print("Planning from start:", start_pose)
print("To end:", end_pose)
t = time.time()
trajectory = gcs_planner.solve_plan(start_pose, end_pose)
>>>>>>> d3622ae6
print("Trajectory:", trajectory)
print("Time taken:", time.time() - t)

linear_paths = []
for i in range(len(trajectory) - 1):
    linear_paths.append(np.linspace(trajectory[i], trajectory[i+1], num=10))
linear_traj = np.concatenate(linear_paths)
print(linear_traj.shape)
with open("linear_traj.pkl", "wb") as f:
    pickle.dump(linear_traj, f)
# Map the solved trajectory from start to goal onto a cube display
# Show cube moving around.

# v39 -> v40 [label="intramode_Z_POS_dynamic_5_Z_POS_static_1"]; no use
# v46 -> v53 [label="intramode_Z_NEG_dynamic_2_Z_NEG_static_4"]; no use

# v2 -> v11 [label="intramode_X_POS_dynamic_1_X_POS_static_5"];
# v11 -> v33 [label="intermode_X_POS_static_5_Y_NEG_static_4"];
# make staer in v33, and end in v2.<|MERGE_RESOLUTION|>--- conflicted
+++ resolved
@@ -3,59 +3,6 @@
 from pydrake.common import RandomGenerator
 from pydrake.geometry.optimization import HPolyhedron, VPolytope # type: ignore
 import numpy as np
-<<<<<<< HEAD
-
-from dual_arm_manipulation import ROOT_DIR
-from dual_arm_manipulation.planner import GCSPlanner
-from dual_arm_manipulation.set_creation import SetGen, Node, in_hull
-
-start_pose = np.array([0.5, 0.0, 0.0, 0.0, 0.0, 0.0, 0.3])
-goal_pose = np.array([1.0, 0.0, 0.0, 0.0, 0.0, 0.2, 0.6])
-
-# Load up primitive sets
-with open(ROOT_DIR / "output/set_gen_primitives_high_coverage_X_POS.pkl", "rb") as f:
-    primitive_sets_xpos = pickle.load(f)
-print("Primitive sets loaded!")
-
-xpos_sets = []
-xpos_sets_static = []
-for node in primitive_sets_xpos.nodes:
-    convex_hull = node.set
-    
-    convex_set = HPolyhedron(
-        VPolytope(
-            np.hstack((convex_hull.points[convex_hull.vertices][:,3:],
-                       convex_hull.points[convex_hull.vertices][:,:3])).T
-        )
-    )
-    if in_hull(np.array([np.hstack((start_pose[4:], start_pose[:4]))]), convex_hull.equations) and xpos_sets_static == []:
-        xpos_sets_static.append(convex_set)
-    else:
-        xpos_sets.append(convex_set)
-
-print("Polytopes created!")
-print("Number of sets:", len(xpos_sets))
-print("Number of static sets:", len(xpos_sets_static))
-# xpos_sets_static = [xpos_sets.pop()]
-contact_mode_dynamic = {
-    "x_pos": xpos_sets
-}
-contact_mode_static = {
-    "x_pos": xpos_sets_static
-}
-gcs_planner = GCSPlanner(contact_mode_dynamic, contact_mode_static)
-print("GCS Planner created!")
-# print("Graph string:", gcs_planner.gcs.GetGraphvizString())
-
-
-# Now we can plan a trajectory between the two modes
-# start_pose = xpos_sets_static[0].UniformSample(RandomGenerator())
-# goal_pose = xpos_sets[0].UniformSample(RandomGenerator())
-print("Planning from start:", start_pose)
-print("To end:", goal_pose)
-trajectory = gcs_planner.solve_plan(start_pose, goal_pose)
-
-=======
 from src.dual_arm_manipulation.planner import GCSPlanner
 import time
 
@@ -104,13 +51,12 @@
 
 
 # Now we can plan a trajectory between the two modes
-start_pose = static_dict['Y_NEG'][3].UniformSample(RandomGenerator())
-end_pose = dynamic_dict['X_POS'][0].UniformSample(RandomGenerator())
+# start_pose = static_dict['Y_NEG'][3].UniformSample(RandomGenerator())
+# goal_pose = dynamic_dict['X_POS'][0].UniformSample(RandomGenerator())
 print("Planning from start:", start_pose)
 print("To end:", end_pose)
 t = time.time()
 trajectory = gcs_planner.solve_plan(start_pose, end_pose)
->>>>>>> d3622ae6
 print("Trajectory:", trajectory)
 print("Time taken:", time.time() - t)
 
